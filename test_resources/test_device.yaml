--- conflicted
+++ resolved
@@ -356,9 +356,6 @@
 
   - user_agent_string: 'Mozilla/5.0 (Windows NT 6.1; WOW64) AppleWebKit/534+ (KHTML, like Gecko) MsnBot-Media /1.0b'
     family: 'Spider'
-<<<<<<< HEAD
-    
-=======
 
   - user_agent_string: 'Mozilla/5.0 (compatible; MSIE or Firefox mutant; not on Windows server; + http://tab.search.daum.net/aboutWebSearch.html) Daumoa/3.0'
     family: 'Spider'
@@ -370,5 +367,4 @@
     family: 'Spider'
 
   - user_agent_string: 'YisouSpider'
-    family: 'Spider'
->>>>>>> 39e95711
+    family: 'Spider'