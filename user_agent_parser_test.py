#!/usr/bin/python2.5
#
# Copyright 2008 Google Inc.
#
# Licensed under the Apache License, Version 2.0 (the 'License')
# you may not use this file except in compliance with the License.
# You may obtain a copy of the License at
#
#     http://www.apache.org/licenses/LICENSE-2.0
#
# Unless required by applicable law or agreed to in writing, software
# distributed under the License is distributed on an 'AS IS' BASIS,
# WITHOUT WARRANTIES OR CONDITIONS OF ANY KIND, either express or implied.
# See the License for the specific language governing permissions and
# limitations under the License.

<<<<<<< HEAD
"""User Agent Parser Unit Tests."""
=======
"""User Agent Parser Unit Tests.
Run:
# python -m test_user_agent_parser_test  (runs all the tests, takes awhile)
or like:
# python -m user_agent_parser_test ParseTest.testBrowserscopeStrings
"""
>>>>>>> 05d7ebf1

__author__ = 'slamm@google.com (Stephen Lamm)'

import os
import sys
import unittest
import yaml

import user_agent_parser

TEST_RESOURCES_DIR = os.path.join(os.path.abspath(os.path.dirname(__file__)),
                                  '../test_resources')


class ParseTest(unittest.TestCase):
    def testBrowserscopeStrings(self):
        self.runUserAgentTestsFromYAML(os.path.join(
            TEST_RESOURCES_DIR, 'test_user_agent_parser.yaml'))

    def testBrowserscopeStringsOS(self):
        self.runOSTestsFromYAML(os.path.join(
            TEST_RESOURCES_DIR ,  'test_user_agent_parser_os.yaml'))

    def testStringsOS(self):
        self.runOSTestsFromYAML(os.path.join(
            TEST_RESOURCES_DIR, 'additional_os_tests.yaml'))

    def testMozillaStrings(self):
        self.runUserAgentTestsFromYAML(os.path.join(
            TEST_RESOURCES_DIR, 'firefox_user_agent_strings.yaml'))

    # NOTE: The YAML file used here is one output by makePGTSComparisonYAML()
    # below, as opposed to the pgts_browser_list-orig.yaml file.  The -orig
    # file is by no means perfect, but identifies many browsers that we
    # classify as "Other".  This test itself is mostly useful to know when
    # somthing in UA parsing changes.  An effort should be made to try and
    # reconcile the differences between the two YAML files.
    def testPGTSStrings(self):
        self.runUserAgentTestsFromYAML(os.path.join(
            TEST_RESOURCES_DIR, 'pgts_browser_list.yaml'))

    def testParseAll(self):
        user_agent_string = 'Mozilla/5.0 (Macintosh; U; Intel Mac OS X 10.4; fr; rv:1.9.1.5) Gecko/20091102 Firefox/3.5.5,gzip(gfe),gzip(gfe)'
        expected = {'os': 'Mac OS X',
                    'os_v1': '10',
                    'os_v2': '4',
                    'os_v3': None,
                    'os_v4': None,
                    'family': 'Firefox',
                    'v1': '3',
                    'v2': '5',
                    'v3': '5'}
        result = user_agent_parser.ParseAll(user_agent_string)
        self.assertEqual(result, expected,
            u"UA: {0}\n expected<{1}> != actual<{2}>".format(user_agent_string, expected, result))

        user_agent_string = 'Mozilla/4.0 (compatible; MSIE 8.0; Windows NT 6.1; Trident/4.0; GTB6; SLCC2; .NET CLR 2.0.50727; .NET CLR 3.5.30729; .NET CLR 3.0.30729; OfficeLiveConnector.1.4; OfficeLivePatch.1.3; Media Center PC 6.0),gzip(gfe),gzip(gfe)'
        expected = {'os': 'Windows 7',
                    'os_v1': None,
                    'os_v2': None,
                    'os_v3': None,
                    'os_v4': None,
                    'family': 'IE',
                    'v1': '8',
                    'v2': '0',
                    'v3': None}
        result = user_agent_parser.ParseAll(user_agent_string)
        self.assertEqual(result, expected,
            u"UA: {0}\n expected<{1}> != actual<{2}>".format(user_agent_string, expected, result))

    # Make a YAML file for manual comparsion with pgts_browser_list-orig.yaml
    def makePGTSComparisonYAML(self):
        import codecs
        outfile = codecs.open('outfile.yaml', 'w', 'utf-8');
        print >> outfile, "test_cases:"

        yamlFile = open(os.path.join(TEST_RESOURCES_DIR,
                                     'pgts_browser_list.yaml'))
        yamlContents = yaml.load(yamlFile)
        yamlFile.close()

        for test_case in yamlContents['test_cases']:
            user_agent_string = test_case['user_agent_string']
            kwds = {}
            if 'js_ua' in test_case:
                kwds = eval(test_case['js_ua'])

            (family, v1, v2, v3) = user_agent_parser.ParseUserAgent(user_agent_string, **kwds)

            # Escape any double-quotes in the UA string
            user_agent_string = re.sub(r'"', '\\"', user_agent_string)
            print >> outfile, '    - user_agent_string: "' + unicode(user_agent_string) + '"' + "\n" +\
                              '      family: "' + family + "\"\n" +\
                              "      v1: " + ('' if (v1 is None) else "'" + v1 + "'") + "\n" +\
                              "      v2: " + ('' if (v2 is None) else "'" + v2 + "'") + "\n" +\
                              "      v3: " + ('' if (v3 is None) else "'" + v3 + "'")
        outfile.close()

    # Run a set of test cases from a YAML file
    def runUserAgentTestsFromYAML(self, file_name):
        yamlFile = open(os.path.join(TEST_RESOURCES_DIR, file_name))
        yamlContents = yaml.load(yamlFile)
        yamlFile.close()

        for test_case in yamlContents['test_cases']:
            # Inputs to Parse()
            user_agent_string = test_case['user_agent_string']
            kwds = {}
            if 'js_ua' in test_case:
                kwds = eval(test_case['js_ua'])

            # The expected results
            expected = {'family': test_case['family'],
                        'v1': test_case['v1'],
                        'v2': test_case['v2'],
                        'v3': test_case['v3']}

            result = {}
            result = user_agent_parser.ParseUserAgent(user_agent_string, **kwds)
            self.assertEqual(result, expected,
                    u"UA: {0}\n expected<{1}, {2}, {3}, {4}> != actual<{5}, {6}, {7}, {8}>".format(\
                            user_agent_string,
                            expected['family'], expected['v1'], expected['v2'], expected['v3'],
                            result['family'], result['v1'], result['v2'], result['v3']))

    def runOSTestsFromYAML(self, file_name):
        yamlFile = open(os.path.join(TEST_RESOURCES_DIR, file_name))
        yamlContents = yaml.load(yamlFile)
        yamlFile.close()

        for test_case in yamlContents['test_cases']:
            # Inputs to Parse()
            user_agent_string = test_case['user_agent_string']
            kwds = {}
            if 'js_ua' in test_case:
                kwds = eval(test_case['js_ua'])

            # The expected results
            expected = {'os': test_case['os'],
                        'os_v1': test_case['os_v1'],
                        'os_v2': test_case['os_v2'],
                        'os_v3': test_case['os_v3'],
                        'os_v4': test_case['os_v4']}

            result = {}
            result = user_agent_parser.ParseOS(user_agent_string, **kwds)
            self.assertEqual(result, expected,
                    u"UA: {0}\n expected<{1} {2} {3} {4} {5}> != actual<{6} {7} {8} {9} {10}>".format(\
                            user_agent_string,
                            expected['os'], expected['os_v1'], expected['os_v2'], expected['os_v3'], expected['os_v4'],
                            result['os'], result['os_v1'], result['os_v2'], result['os_v3'], result['os_v4']))

class GetFiltersTest(unittest.TestCase):
    def testGetFiltersNoMatchesGiveEmptyDict(self):
        user_agent_string = 'foo'
        filters = user_agent_parser.GetFilters(
                user_agent_string, js_user_agent_string=None)
        self.assertEqual({}, filters)

    def testGetFiltersJsUaPassedThrough(self):
        user_agent_string = 'foo'
        filters = user_agent_parser.GetFilters(
                user_agent_string, js_user_agent_string='bar')
        self.assertEqual({'js_user_agent_string': 'bar'}, filters)

    def testGetFiltersJsUserAgentFamilyAndVersions(self):
        user_agent_string = ('Mozilla/4.0 (compatible; MSIE 8.0; '
                'Windows NT 5.1; Trident/4.0; GTB6; .NET CLR 2.0.50727; '
                '.NET CLR 3.0.4506.2152; .NET CLR 3.5.30729)')
        filters = user_agent_parser.GetFilters(
                user_agent_string, js_user_agent_string='bar',
                js_user_agent_family='foo')
        self.assertEqual({'js_user_agent_string': 'bar',
            'js_user_agent_family': 'foo'}, filters)


if __name__ == '__main__':
    unittest.main()<|MERGE_RESOLUTION|>--- conflicted
+++ resolved
@@ -14,16 +14,15 @@
 # See the License for the specific language governing permissions and
 # limitations under the License.
 
-<<<<<<< HEAD
-"""User Agent Parser Unit Tests."""
-=======
+
+
 """User Agent Parser Unit Tests.
 Run:
-# python -m test_user_agent_parser_test  (runs all the tests, takes awhile)
+# python -m user_agent_parser_test  (runs all the tests, takes awhile)
 or like:
 # python -m user_agent_parser_test ParseTest.testBrowserscopeStrings
 """
->>>>>>> 05d7ebf1
+
 
 __author__ = 'slamm@google.com (Stephen Lamm)'
 
