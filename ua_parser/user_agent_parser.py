--- conflicted
+++ resolved
@@ -442,9 +442,9 @@
 else:
     import yaml
 
-    yamlFile = open(UA_PARSER_YAML)
-    regexes = yaml.safe_load(yamlFile)
-    yamlFile.close()
+    with open(UA_PARSER_YAML) as yamlFile:
+        regexes = yaml.safe_load(yamlFile)
+
 
 # If UA_PARSER_YAML is not specified, load regexes from regexes.json before
 # falling back to yaml format
@@ -457,14 +457,8 @@
     except IOError:
         import yaml
 
-<<<<<<< HEAD
         with open(yamlPath) as fp:
-            regexes = yaml.load(fp)
-=======
-        yamlFile = open(yamlPath)
-        regexes = yaml.safe_load(yamlFile)
-        yamlFile.close()
->>>>>>> c81b1cbc
+            regexes = yaml.safe_load(fp)
 
 
 USER_AGENT_PARSERS = []
